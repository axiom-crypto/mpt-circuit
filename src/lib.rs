//! mpt demo

#![allow(dead_code)]
#![deny(missing_docs)]
#![deny(unsafe_code)]

pub use crate::serde::{Hash, Row, RowDeError};
use ::serde::Deserialize;

<<<<<<< HEAD
#[cfg(test)]
mod test_utils;
=======
pub mod mpt;
>>>>>>> 7a105201
pub mod operations;
mod serde;<|MERGE_RESOLUTION|>--- conflicted
+++ resolved
@@ -7,11 +7,8 @@
 pub use crate::serde::{Hash, Row, RowDeError};
 use ::serde::Deserialize;
 
-<<<<<<< HEAD
+pub mod mpt;
+pub mod operations;
+mod serde;
 #[cfg(test)]
-mod test_utils;
-=======
-pub mod mpt;
->>>>>>> 7a105201
-pub mod operations;
-mod serde;+mod test_utils;