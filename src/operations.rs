--- conflicted
+++ resolved
@@ -367,27 +367,13 @@
     #![allow(unused_imports)]
 
     use super::*;
-<<<<<<< HEAD
     use crate::test_utils::*;
-=======
-    use ff::Field;
->>>>>>> 7a105201
     use halo2::{
         circuit::{Cell, Region, SimpleFloorPlanner},
         dev::{MockProver, VerifyFailure},
-<<<<<<< HEAD
-        plonk::{Selector, Circuit, Expression},
-    };
-    
-    
-=======
-        pairing::bn256::Fr as Fp, // why halo2-merkle tree use base field?
         plonk::{Circuit, Expression, Selector},
     };
-    use rand::{random, SeedableRng};
-    use rand_chacha::ChaCha8Rng;
-
->>>>>>> 7a105201
+
     #[derive(Clone, Debug)]
     struct MPTTestConfig {
         s_row: Selector,
@@ -459,27 +445,21 @@
             }
         }
 
-<<<<<<< HEAD
-        fn synthesize(&self, config: Self::Config, mut layouter: impl Layouter<Fp>) -> Result<(), Error> {
-            layouter.assign_region(||"main", |mut region|
-                self.fill_layer(&config, &mut region)
-            )?;
-=======
         fn synthesize(
             &self,
             config: Self::Config,
             mut layouter: impl Layouter<Fp>,
         ) -> Result<(), Error> {
-            layouter.assign_region(|| "main", |mut region| Ok(()))?;
->>>>>>> 7a105201
+            layouter.assign_region(
+                || "main",
+                |mut region| self.fill_layer(&config, &mut region),
+            )?;
 
             let op_chip = MPTOpChip::<Fp>::construct(config.chip);
             op_chip.load(&mut layouter, &self.new_hash_type, &self.new_hash)?;
             Ok(())
         }
-<<<<<<< HEAD
-
-    }    
+    }
 
     impl MPTTestSingleOpCircuit {
         pub fn fill_layer(
@@ -487,18 +467,40 @@
             config: &MPTTestConfig,
             region: &mut Region<'_, Fp>,
         ) -> Result<(), Error> {
-
             for offset in 0..self.path.len() {
-
                 config.s_row.enable(region, offset)?;
 
-                region.assign_advice(||"path", config.path, offset, ||Ok(self.path[offset]))?;
-                region.assign_advice(||"sibling", config.sibling, offset, ||Ok(self.siblings[offset]))?;
-                region.assign_advice(||"hash_old", config.old_hash, offset, ||Ok(self.old_hash[offset]))?;
-                region.assign_advice(||"hash_new", config.new_hash, offset, ||Ok(self.new_hash[offset]))?;
-                region.assign_advice(||"hash_type_old", config.old_hash_type, offset, ||Ok(Fp::from(self.old_hash_type[offset] as u64)))?;
-                region.assign_advice(||"hash_type_new", config.new_hash_type, offset, ||Ok(Fp::from(self.new_hash_type[offset] as u64)))?;
-                
+                region.assign_advice(|| "path", config.path, offset, || Ok(self.path[offset]))?;
+                region.assign_advice(
+                    || "sibling",
+                    config.sibling,
+                    offset,
+                    || Ok(self.siblings[offset]),
+                )?;
+                region.assign_advice(
+                    || "hash_old",
+                    config.old_hash,
+                    offset,
+                    || Ok(self.old_hash[offset]),
+                )?;
+                region.assign_advice(
+                    || "hash_new",
+                    config.new_hash,
+                    offset,
+                    || Ok(self.new_hash[offset]),
+                )?;
+                region.assign_advice(
+                    || "hash_type_old",
+                    config.old_hash_type,
+                    offset,
+                    || Ok(Fp::from(self.old_hash_type[offset] as u64)),
+                )?;
+                region.assign_advice(
+                    || "hash_type_new",
+                    config.new_hash_type,
+                    offset,
+                    || Ok(Fp::from(self.new_hash_type[offset] as u64)),
+                )?;
             }
 
             Ok(())
@@ -506,7 +508,7 @@
     }
 
     #[test]
-    fn test_single_op(){
+    fn test_single_op() {
         let mut siblings = Vec::new();
         let mut old_hash = Vec::new();
         let mut new_hash = Vec::new();
@@ -522,8 +524,18 @@
             new_hash,
             path: vec![Fp::zero(), Fp::zero(), Fp::one(), Fp::from(5u64)], //101100
             key: Fp::from(0b101100u64),
-            old_hash_type: vec![HashType::Middle, HashType::LeafExt, HashType::LeafExtFinal, HashType::Empty],
-            new_hash_type: vec![HashType::Middle, HashType::Middle, HashType::Middle, HashType::Leaf],
+            old_hash_type: vec![
+                HashType::Middle,
+                HashType::LeafExt,
+                HashType::LeafExtFinal,
+                HashType::Empty,
+            ],
+            new_hash_type: vec![
+                HashType::Middle,
+                HashType::Middle,
+                HashType::Middle,
+                HashType::Leaf,
+            ],
         };
         let k = 4;
 
@@ -535,7 +547,7 @@
         //let root = root
             //.titled("Test Circuit Layout", ("sans-serif", 60))
             //.unwrap();
-    
+
         halo2::dev::CircuitLayout::default()
             // You can optionally render only a section of the circuit.
             //.view_width(0..2)
@@ -549,12 +561,6 @@
         */
 
         let prover = MockProver::<Fp>::run(k, &circuit, vec![]).unwrap();
-        assert_eq!(prover.verify(), Ok(()));        
-    }
-=======
-    }
-
-    #[test]
-    fn test_single_path() {}
->>>>>>> 7a105201
+        assert_eq!(prover.verify(), Ok(()));
+    }
 }