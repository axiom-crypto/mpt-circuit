mod nonexistence_proof;
mod path;
mod segment;
mod word_rlc;
pub use path::PathType;
use segment::SegmentType;
use word_rlc::{assign as assign_word_rlc, configure as configure_word_rlc};

use super::{
    byte_representation::{BytesLookup, RlcLookup},
    is_zero::IsZeroGadget,
    key_bit::KeyBitLookup,
    one_hot::OneHot,
    poseidon::PoseidonLookup,
    rlc_randomness::RlcRandomness,
};
use crate::{
    constraint_builder::{
        AdviceColumn, BinaryQuery, ConstraintBuilder, Query, SecondPhaseAdviceColumn,
    },
    types::{
        storage::{StorageLeaf, StorageProof},
        trie::{next_domain, TrieRows},
        ClaimKind, HashDomain, Proof,
    },
    util::{account_key, domain_hash, lagrange_polynomial, rlc, u256_hi_lo, u256_to_big_endian},
    MPTProofType,
};
use ethers_core::{k256::elliptic_curve::PrimeField, types::Address};
use halo2_proofs::{
    arithmetic::{Field, FieldExt},
    circuit::{Region, Value},
    halo2curves::bn256::Fr,
    plonk::ConstraintSystem,
};
use itertools::izip;
use lazy_static::lazy_static;
use strum::IntoEnumIterator;

lazy_static! {
    static ref ZERO_PAIR_HASH: Fr = domain_hash(Fr::zero(), Fr::zero(), HashDomain::Pair);
    static ref ZERO_STORAGE_ROOT_KECCAK_CODEHASH_HASH: Fr =
        domain_hash(Fr::zero(), *ZERO_PAIR_HASH, HashDomain::AccountFields);
}

pub trait MptUpdateLookup<F: FieldExt> {
    fn lookup(&self) -> [Query<F>; 8];
}

#[derive(Clone)]
pub struct MptUpdateConfig {
    domain: AdviceColumn,

    old_hash: AdviceColumn,
    new_hash: AdviceColumn,
    old_value: SecondPhaseAdviceColumn,
    new_value: SecondPhaseAdviceColumn,
    proof_type: OneHot<MPTProofType>,
    storage_key_rlc: SecondPhaseAdviceColumn,

    segment_type: OneHot<SegmentType>,
    path_type: OneHot<PathType>,
    depth: AdviceColumn,

    key: AdviceColumn,
    other_key: AdviceColumn,

    // TODO: make this a BinaryColumn for readability, even though this actually must already
    // binary because of the key bit lookup.
    direction: AdviceColumn,
    sibling: AdviceColumn,

    intermediate_values: [AdviceColumn; 10], // can be 4?
    second_phase_intermediate_values: [SecondPhaseAdviceColumn; 10], // 4?
    is_zero_gadgets: [IsZeroGadget; 4],      // can be 3
}

impl<F: FieldExt> MptUpdateLookup<F> for MptUpdateConfig {
    fn lookup(&self) -> [Query<F>; 8] {
        let is_start = || self.segment_type.current_matches(&[SegmentType::Start]);
        let old_root_rlc = self.second_phase_intermediate_values[0].current() * is_start();
        let new_root_rlc = self.second_phase_intermediate_values[1].current() * is_start();
        let proof_type = self.proof_type.current() * is_start();
        let old_value = self.old_value.current() * is_start();
        let new_value = self.new_value.current() * is_start();
        let address = self.intermediate_values[0].current() * is_start();
        let storage_key_rlc = self.storage_key_rlc.current() * is_start();
        [
            is_start().into(),
            address,
            storage_key_rlc,
            proof_type,
            new_root_rlc,
            old_root_rlc,
            new_value,
            old_value,
        ]
    }
}

impl MptUpdateConfig {
    pub fn configure<F: FieldExt>(
        cs: &mut ConstraintSystem<F>,
        cb: &mut ConstraintBuilder<F>,
        poseidon: &impl PoseidonLookup,
        key_bit: &impl KeyBitLookup,
        rlc: &impl RlcLookup,
        bytes: &impl BytesLookup,
        rlc_randomness: &RlcRandomness,
        fr_rlc: &impl RlcLookup,
    ) -> Self {
        let proof_type: OneHot<MPTProofType> = OneHot::configure(cs, cb);
        let [storage_key_rlc, old_value, new_value] = cb.second_phase_advice_columns(cs);
        let [domain, old_hash, new_hash, depth, key, other_key, direction, sibling] =
            cb.advice_columns(cs);

        let intermediate_values: [AdviceColumn; 10] = cb.advice_columns(cs);
        let second_phase_intermediate_values: [SecondPhaseAdviceColumn; 10] =
            cb.second_phase_advice_columns(cs);
        let is_zero_gadgets = cb
            .advice_columns(cs)
            .map(|column| IsZeroGadget::configure(cs, cb, column));

        let segment_type = OneHot::configure(cs, cb);
        let path_type = OneHot::configure(cs, cb);

        let is_start = segment_type.current_matches(&[SegmentType::Start]);
        cb.assert_equal(
            "segment is Start iff path is Start",
            is_start.clone().into(),
            path_type.current_matches(&[PathType::Start]).into(),
        );
        cb.condition(is_start.clone().and(cb.every_row_selector()), |cb| {
            let [address, address_high, ..] = intermediate_values;
            let [old_hash_rlc, new_hash_rlc, ..] = second_phase_intermediate_values;
            let address_low: Query<F> = (address.current() - address_high.current() * (1 << 32))
                * (1 << 32)
                * (1 << 32)
                * (1 << 32);
            cb.poseidon_lookup(
                "account mpt key = h(address_high, address_low)",
<<<<<<< HEAD
                [
                    address_high.current(),
                    address_low,
                    Query::from(u64::from(HashDomain::Pair)),
                    key.current(),
                ],
=======
                [address_high.current(), address_low.clone(), key.current()],
>>>>>>> 8511fdf2
                poseidon,
            );
            cb.add_lookup(
                "address_high is 16 bytes",
                [address_high.current(), Query::from(15)],
                bytes.lookup(),
            );
            cb.add_lookup(
                "rlc_old_root = rlc(old_root)",
                [old_hash.current(), old_hash_rlc.current(), Query::from(31)],
                fr_rlc.lookup(),
            );
            cb.add_lookup(
                "rlc_new_root = rlc(new_root)",
                [new_hash.current(), new_hash_rlc.current(), Query::from(31)],
                fr_rlc.lookup(),
            );
        });
        cb.condition(!is_start, |cb| {
            cb.assert_equal(
                "proof type does not change",
                proof_type.current(),
                proof_type.previous(),
            );
            cb.assert_equal(
                "storage_key_rlc does not change",
                storage_key_rlc.current(),
                storage_key_rlc.previous(),
            );
            cb.assert_equal(
                "old_value does not change",
                old_value.current(),
                old_value.previous(),
            );
            cb.assert_equal(
                "new_value does not change",
                new_value.current(),
                new_value.previous(),
            );
        });

        cb.condition(
            !segment_type.current_matches(&[SegmentType::Start, SegmentType::AccountLeaf3]),
            |cb| {
                cb.assert_equal(
                    "key can only change on Start or AccountLeaf3 rows",
                    key.current(),
                    key.previous(),
                );
                cb.assert_equal(
                    "other_key can only change on Start or AccountLeaf3 rows",
                    other_key.current(),
                    other_key.previous(),
                );
            },
        );

        let is_trie =
            segment_type.current_matches(&[SegmentType::AccountTrie, SegmentType::StorageTrie]);
        cb.condition(is_trie.clone(), |cb| {
            cb.add_lookup(
                "direction is correct for key and depth",
                [key.current(), depth.current() - 1, direction.current()],
                key_bit.lookup(),
            );
            cb.assert_equal(
                "depth increases by 1 in trie segments",
                depth.current(),
                depth.previous() + 1,
            );

            cb.condition(path_type.current_matches(&[PathType::Common]), |cb| {
                cb.add_lookup(
                    "direction is correct for other_key and depth",
                    [
                        other_key.current(),
                        depth.current() - 1,
                        direction.current(),
                    ],
                    key_bit.lookup(),
                );
            });
        });
        cb.condition(!is_trie, |cb| {
            cb.assert_zero("depth is 0 in non-trie segments", depth.current());
        });

        let config = Self {
            key,
            domain,
            old_hash,
            new_hash,
            proof_type,
            old_value,
            new_value,
            storage_key_rlc,
            segment_type,
            path_type,
            other_key,
            depth,
            direction,
            sibling,
            intermediate_values,
            second_phase_intermediate_values,
            is_zero_gadgets,
        };

        let path_transitions = path::forward_transitions();
        for variant in PathType::iter() {
            let conditional_constraints = |cb: &mut ConstraintBuilder<F>| {
                cb.assert(
                    "transition for path_type",
                    config
                        .path_type
                        .next_matches(path_transitions.get(&variant).unwrap()),
                );
                match variant {
                    PathType::Start => {}
                    PathType::Common => configure_common_path(cb, &config, poseidon),
                    PathType::ExtensionOld => configure_extension_old(cb, &config, poseidon),
                    PathType::ExtensionNew => configure_extension_new(cb, &config, poseidon),
                }
            };
            cb.condition(
                config.path_type.current_matches(&[variant]),
                conditional_constraints,
            );
        }

        for variant in SegmentType::iter() {
            let conditional_constraints = |cb: &mut ConstraintBuilder<F>| {
                cb.assert_zero(
                    "domain in allowed set for segment type",
                    segment::domains(variant)
                        .iter()
                        .fold(Query::one(), |product, domain| {
                            product * (config.domain.current() - u64::from(*domain))
                        }),
                );
            };
            cb.condition(
                config.segment_type.current_matches(&[variant]),
                conditional_constraints,
            );
        }

        for proof_type in MPTProofType::iter() {
            let conditional_constraints = |cb: &mut ConstraintBuilder<F>| {
                configure_segment_transitions(cb, &config.segment_type, proof_type);
                match proof_type {
                    MPTProofType::NonceChanged => configure_nonce(cb, &config, bytes, poseidon),
                    MPTProofType::BalanceChanged => configure_balance(cb, &config, poseidon, rlc),
                    MPTProofType::CodeSizeExists => {
                        configure_code_size(cb, &config, bytes, poseidon)
                    }
                    MPTProofType::PoseidonCodeHashExists => {
                        configure_poseidon_code_hash(cb, &config)
                    }
                    MPTProofType::AccountDoesNotExist => {
                        configure_empty_account(cb, &config, poseidon)
                    }
                    MPTProofType::CodeHashExists => configure_keccak_code_hash(
                        cb,
                        &config,
                        poseidon,
                        bytes,
                        rlc,
                        rlc_randomness.query(),
                    ),
                    MPTProofType::StorageChanged => {
                        configure_storage(cb, &config, poseidon, bytes, rlc, rlc_randomness.query())
                    }
                    MPTProofType::StorageDoesNotExist => configure_empty_storage(
                        cb,
                        &config,
                        poseidon,
                        bytes,
                        rlc,
                        rlc_randomness.query(),
                    ),
                    MPTProofType::AccountDestructed => cb.assert_unreachable("unimplemented!"),
                }
            };
            cb.condition(
                config.proof_type.current_matches(&[proof_type]),
                conditional_constraints,
            );
        }

        config
    }

    /// Valid assignment proving that the address 0 doesn't exist in an empty MPT.
    pub fn assign_padding_row(&self, region: &mut Region<'_, Fr>, offset: usize) {
        self.proof_type
            .assign(region, offset, MPTProofType::AccountDoesNotExist);
        self.key.assign(region, offset, *ZERO_PAIR_HASH);
        self.other_key.assign(region, offset, *ZERO_PAIR_HASH);
        self.domain.assign(region, offset, HashDomain::Pair);
    }

    /// ..
    pub fn assign(
        &self,
        region: &mut Region<'_, Fr>,
        proofs: &[Proof],
        randomness: Value<Fr>,
    ) -> usize {
        let mut n_rows = 0;
        let mut offset = 1; // selector on first row is disabled.
        for proof in proofs {
            let proof_type = MPTProofType::from(proof.claim);
            let storage_key =
                randomness.map(|r| rlc(&u256_to_big_endian(&proof.claim.storage_key()), r));
            let old_value = randomness.map(|r| proof.claim.old_value_assignment(r));
            let new_value = randomness.map(|r| proof.claim.new_value_assignment(r));

            for i in 0..proof.n_rows() {
                self.proof_type.assign(region, offset + i, proof_type);
                self.storage_key_rlc.assign(region, offset + i, storage_key);
                self.old_value.assign(region, offset + i, old_value);
                self.new_value.assign(region, offset + i, new_value);
            }

            let key = account_key(proof.claim.address);
            let (other_key, other_leaf_data_hash) =
                // checking if type 1 or type 2
                if proof.old.key != key {
                    assert!(proof.new.key == key || proof.new.key == proof.old.key);
                    (proof.old.key, proof.old.leaf_data_hash.unwrap())
                } else if proof.new.key != key {
                    assert!(proof.old.key == key);
                    (proof.new.key, proof.new.leaf_data_hash.unwrap())
                } else {
                    // neither is a type 1 path
                    // handle type 0 and type 2 paths here:
                    (proof.old.key, proof.new.leaf_data_hash.unwrap_or_default())
                };
            // Assign start row
            self.segment_type.assign(region, offset, SegmentType::Start);
            self.path_type.assign(region, offset, PathType::Start);
            self.old_hash.assign(region, offset, proof.claim.old_root);
            self.new_hash.assign(region, offset, proof.claim.new_root);

            self.key.assign(region, offset, key);
            self.other_key.assign(region, offset, other_key);
            self.domain.assign(region, offset, HashDomain::Pair);

            self.intermediate_values[0].assign(region, offset, address_to_fr(proof.claim.address));
            self.intermediate_values[1].assign(
                region,
                offset,
                Fr::from_u128(address_high(proof.claim.address)),
            );

            let rlc_fr = |x: Fr| {
                let mut bytes = x.to_bytes();
                bytes.reverse();
                randomness.map(|r| rlc(&bytes, r))
            };

            self.second_phase_intermediate_values[0].assign(
                region,
                offset,
                rlc_fr(proof.claim.old_root),
            );
            self.second_phase_intermediate_values[1].assign(
                region,
                offset,
                rlc_fr(proof.claim.new_root),
            );

            offset += 1;

            let n_account_trie_rows =
                self.assign_account_trie_rows(region, offset, &proof.account_trie_rows);
            for i in 0..n_account_trie_rows {
                self.key.assign(region, offset + i, key);
                self.other_key.assign(region, offset + i, other_key);
            }
            offset += n_account_trie_rows;

            let final_path_type = proof
                .address_hash_traces
                .first()
                .map(|(_, _, _, _, _, is_padding_open, is_padding_close)| {
                    match (*is_padding_open, *is_padding_close) {
                        (false, false) => PathType::Common,
                        (false, true) => PathType::ExtensionOld,
                        (true, false) => PathType::ExtensionNew,
                        (true, true) => unreachable!(),
                    }
                })
                .unwrap_or(PathType::Common);
            let (final_old_hash, final_new_hash) = match proof.address_hash_traces.first() {
                None => unimplemented!("single account mpt not handled"),
                Some((_, _, old_hash, new_hash, _, _, _)) => (*old_hash, *new_hash),
            };

            if proof.old_account.is_none() && proof.new_account.is_none() {
                offset -= 1;
                self.is_zero_gadgets[2].assign_value_and_inverse(region, offset, key - other_key);
                self.is_zero_gadgets[3].assign_value_and_inverse(region, offset, final_old_hash);

                self.intermediate_values[3].assign(region, offset, other_leaf_data_hash);

                n_rows += proof.n_rows();
                offset = 1 + n_rows;
                continue; // we don't need to assign any leaf rows for empty accounts
            }

            let segment_types = vec![
                SegmentType::AccountLeaf0,
                SegmentType::AccountLeaf1,
                SegmentType::AccountLeaf2,
                SegmentType::AccountLeaf3,
            ];

            let leaf_path_type = match final_path_type {
                PathType::Common => {
                    // need to check if the old or new account is type 2 empty
                    match (
                        final_old_hash.is_zero_vartime(),
                        final_new_hash.is_zero_vartime(),
                    ) {
                        (true, true) => unreachable!("proof type must be AccountDoesNotExist"),
                        (true, false) => PathType::ExtensionNew,
                        (false, true) => PathType::ExtensionOld,
                        (false, false) => PathType::Common,
                    }
                }
                _ => final_path_type,
            };

            let directions = match proof_type {
                MPTProofType::NonceChanged | MPTProofType::CodeSizeExists => {
                    vec![true, false, false, false]
                }
                MPTProofType::BalanceChanged => vec![true, false, false, true],
                MPTProofType::PoseidonCodeHashExists => vec![true, true],
                MPTProofType::CodeHashExists => vec![true, false, true, true],
                MPTProofType::StorageChanged | MPTProofType::StorageDoesNotExist => {
                    vec![true, false, true, false]
                }
                MPTProofType::AccountDoesNotExist => unreachable!(),
                MPTProofType::AccountDestructed => unimplemented!(),
            };
            let next_offset = offset + directions.len();

            let old_hashes = proof
                .old_account_leaf_hashes()
                .unwrap_or_else(|| vec![final_old_hash; 4]);
            let new_hashes = proof
                .new_account_leaf_hashes()
                .unwrap_or_else(|| vec![final_new_hash; 4]);
            let siblings = proof.account_leaf_siblings();

            for (i, (segment_type, sibling, old_hash, new_hash, direction)) in
                izip!(segment_types, siblings, old_hashes, new_hashes, directions).enumerate()
            {
                if i == 0 {
                    self.is_zero_gadgets[3].assign_value_and_inverse(region, offset, old_hash);
                    self.domain.assign(region, offset + i, HashDomain::Leaf);
                } else {
                    self.domain
                        .assign(region, offset + i, HashDomain::AccountFields);
                }
                self.segment_type.assign(region, offset + i, segment_type);
                self.path_type.assign(region, offset + i, leaf_path_type);
                self.sibling.assign(region, offset + i, sibling);
                self.old_hash.assign(region, offset + i, old_hash);
                self.new_hash.assign(region, offset + i, new_hash);
                self.direction.assign(region, offset + i, direction);
                self.key.assign(region, offset + i, key);
                self.other_key.assign(region, offset + i, other_key);

                match segment_type {
                    SegmentType::AccountLeaf0 => {
                        let [.., other_key_column, other_leaf_data_hash_column] =
                            self.intermediate_values;
                        other_key_column.assign(region, offset, other_key);
                        other_leaf_data_hash_column.assign(region, offset, other_leaf_data_hash);
                    }
                    SegmentType::AccountLeaf3 => {
                        if let ClaimKind::Storage { key, .. } | ClaimKind::IsEmpty(Some(key)) =
                            proof.claim.kind
                        {
                            self.key.assign(region, offset + 3, proof.storage.key());
                            let [storage_key_high, storage_key_low, new_domain, ..] =
                                self.intermediate_values;
                            let [rlc_storage_key_high, rlc_storage_key_low, ..] =
                                self.second_phase_intermediate_values;
                            assign_word_rlc(
                                region,
                                offset + 3,
                                key,
                                [storage_key_high, storage_key_low],
                                [rlc_storage_key_high, rlc_storage_key_low],
                                randomness,
                            );
                            self.other_key
                                .assign(region, offset + 3, proof.storage.other_key());
                            new_domain.assign(region, offset + 3, HashDomain::AccountFields);
                        }
                    }
                    _ => {}
                };
            }
            self.key.assign(region, offset, key);
            self.other_key.assign(region, offset, other_key);
            self.is_zero_gadgets[2].assign_value_and_inverse(region, offset, key - other_key);
            if let ClaimKind::CodeHash { old, new } = proof.claim.kind {
                let [old_high, old_low, new_high, new_low, ..] = self.intermediate_values;
                let [old_rlc_high, old_rlc_low, new_rlc_high, new_rlc_low, ..] =
                    self.second_phase_intermediate_values;
                if let Some(value) = old {
                    assign_word_rlc(
                        region,
                        offset + 3,
                        value,
                        [old_high, old_low],
                        [old_rlc_high, old_rlc_low],
                        randomness,
                    );
                }
                if let Some(value) = new {
                    assign_word_rlc(
                        region,
                        offset + 3,
                        value,
                        [new_high, new_low],
                        [new_rlc_high, new_rlc_low],
                        randomness,
                    );
                }
            };
            self.assign_storage(region, next_offset, &proof.storage, randomness);
            n_rows += proof.n_rows();
            offset = 1 + n_rows;
        }
        n_rows
    }

    fn assign_account_trie_rows(
        &self,
        region: &mut Region<'_, Fr>,
        starting_offset: usize,
        rows: &TrieRows,
    ) -> usize {
        let n_rows = self.assign_trie_rows(region, starting_offset, rows);
        for i in 0..n_rows {
            self.segment_type
                .assign(region, starting_offset + i, SegmentType::AccountTrie);
        }
        n_rows
    }

    fn assign_storage_trie_rows(
        &self,
        region: &mut Region<'_, Fr>,
        starting_offset: usize,
        rows: &TrieRows,
    ) -> usize {
        let n_rows = self.assign_trie_rows(region, starting_offset, rows);
        for i in 0..n_rows {
            self.segment_type
                .assign(region, starting_offset + i, SegmentType::StorageTrie);
        }
        n_rows
    }

    fn assign_trie_rows(
        &self,
        region: &mut Region<'_, Fr>,
        starting_offset: usize,
        rows: &TrieRows,
    ) -> usize {
        for (i, row) in rows.0.iter().enumerate() {
            let offset = starting_offset + i;
            self.depth
                .assign(region, offset, u64::try_from(i + 1).unwrap());
            self.path_type.assign(region, offset, row.path_type);

            if let Some(next_row) = rows.0.get(i + 1) {
                if !matches!(next_row.path_type, PathType::Start | PathType::Common)
                    && row.path_type == PathType::Common
                {
                    self.intermediate_values[2].assign(
                        region,
                        offset,
                        next_domain(row.domain, row.direction),
                    );
                }
            }
            for (value, column) in [
                (row.sibling, self.sibling),
                (row.old, self.old_hash),
                (row.new, self.new_hash),
                (row.direction.into(), self.direction),
                (row.domain.into(), self.domain),
            ] {
                column.assign(region, offset, value);
            }
        }
        rows.len()
    }

    fn assign_storage(
        &self,
        region: &mut Region<'_, Fr>,
        offset: usize,
        storage: &StorageProof,
        randomness: Value<Fr>,
    ) -> usize {
        match storage {
            StorageProof::Root(_) => 0,
            StorageProof::Update {
                key,
                trie_rows,
                old_leaf,
                new_leaf,
                ..
            } => {
                let other_key = storage.other_key();
                let n_trie_rows = self.assign_storage_trie_rows(region, offset, trie_rows);
                let n_leaf_rows = self.assign_storage_leaf_row(
                    region,
                    offset + n_trie_rows,
                    *key,
                    other_key,
                    old_leaf,
                    new_leaf,
                    randomness,
                );
                let n_rows = n_trie_rows + n_leaf_rows;

                for i in 0..n_rows {
                    self.key.assign(region, offset + i, *key);
                    self.other_key.assign(region, offset + i, other_key);
                }

                n_rows
            }
        }
    }

    fn assign_empty_storage_proof(
        &self,
        region: &mut Region<'_, Fr>,
        offset: usize,
        key: Fr,
        other_key: Fr,
        old: &StorageLeaf,
        new: &StorageLeaf,
    ) -> usize {
        let [_, _, _, other_leaf_data_hash, ..] = self.intermediate_values;
        let [.., key_equals_other_key, hash_is_zero] = self.is_zero_gadgets;
        match (old, new) {
            (
                StorageLeaf::Leaf {
                    mpt_key: old_key,
                    value_hash: old_value_hash,
                },
                StorageLeaf::Leaf {
                    mpt_key: new_key,
                    value_hash: new_value_hash,
                },
            ) => {
                assert!(key != other_key);

                key_equals_other_key.assign_value_and_inverse(region, offset, key - other_key);

                assert_eq!(new_key, old_key);
                assert_eq!(old_value_hash, new_value_hash);

                hash_is_zero.assign_value_and_inverse(region, offset, old.hash());

                other_leaf_data_hash.assign(region, offset, *old_value_hash);
            }
            (StorageLeaf::Empty { .. }, StorageLeaf::Empty { .. }) => {
                assert!(key == other_key);

                assert_eq!(old.hash(), Fr::zero());
                assert_eq!(new.hash(), Fr::zero());

                key_equals_other_key.assign_value_and_inverse(region, offset, key - other_key);
            }
            (StorageLeaf::Entry { .. }, _) | (_, StorageLeaf::Entry { .. }) => return 0,
            (StorageLeaf::Leaf { .. }, StorageLeaf::Empty { .. })
            | (StorageLeaf::Empty { .. }, StorageLeaf::Leaf { .. }) => unreachable!(),
        }

        0
    }

    fn assign_storage_leaf_row(
        &self,
        region: &mut Region<'_, Fr>,
        offset: usize,
        key: Fr,
        other_key: Fr,
        old: &StorageLeaf,
        new: &StorageLeaf,
        randomness: Value<Fr>,
    ) -> usize {
        let path_type = match (old, new) {
            (StorageLeaf::Entry { .. }, StorageLeaf::Entry { .. }) => PathType::Common,
            (StorageLeaf::Entry { .. }, _) => PathType::ExtensionOld,
            (_, StorageLeaf::Entry { .. }) => PathType::ExtensionNew,
            _ => {
                return self.assign_empty_storage_proof(
                    region,
                    offset - 1,
                    key,
                    other_key,
                    old,
                    new,
                )
            }
        };
        self.path_type.assign(region, offset, path_type);
        self.segment_type
            .assign(region, offset, SegmentType::StorageLeaf0);
        self.direction.assign(region, offset, true);
        self.domain.assign(region, offset, HashDomain::Leaf);

        let sibling = match path_type {
            PathType::Start => unreachable!(),
            PathType::Common | PathType::ExtensionOld => old.key(),
            PathType::ExtensionNew => new.key(),
        };
        self.sibling.assign(region, offset, sibling);

        let (old_hash, new_hash) = match path_type {
            PathType::Start => unreachable!(),
            PathType::Common => (old.value_hash(), new.value_hash()),
            PathType::ExtensionOld => (old.value_hash(), new.hash()),
            PathType::ExtensionNew => (old.hash(), new.value_hash()),
        };
        self.old_hash.assign(region, offset, old_hash);
        self.new_hash.assign(region, offset, new_hash);

        let [old_high, old_low, new_high, new_low, ..] = self.intermediate_values;
        let [old_rlc_high, old_rlc_low, new_rlc_high, new_rlc_low, ..] =
            self.second_phase_intermediate_values;

        if let StorageLeaf::Entry { .. } = old {
            assign_word_rlc(
                region,
                offset,
                old.value(),
                [old_high, old_low],
                [old_rlc_high, old_rlc_low],
                randomness,
            );
        }

        if let StorageLeaf::Entry { .. } = new {
            assign_word_rlc(
                region,
                offset,
                new.value(),
                [new_high, new_low],
                [new_rlc_high, new_rlc_low],
                randomness,
            );
        }

        let [old_hash_is_zero_storage_hash, new_hash_is_zero_storage_hash, ..] =
            self.is_zero_gadgets;
        old_hash_is_zero_storage_hash.assign_value_and_inverse(
            region,
            offset,
            old_hash - *ZERO_PAIR_HASH,
        );
        new_hash_is_zero_storage_hash.assign_value_and_inverse(
            region,
            offset,
            new_hash - *ZERO_PAIR_HASH,
        );

        match path_type {
            PathType::Start => unreachable!(),
            PathType::Common => {}
            PathType::ExtensionOld => {
                let new_key = new.key();
                let other_key = if key != new_key { new_key } else { old.key() };

                let [.., key_equals_other_key, new_hash_is_zero] = self.is_zero_gadgets;
                key_equals_other_key.assign_value_and_inverse(region, offset, key - other_key);
                new_hash_is_zero.assign_value_and_inverse(region, offset, new_hash);

                if key != other_key {
                    let [.., other_leaf_data_hash] = self.intermediate_values;
                    other_leaf_data_hash.assign(region, offset, new.value_hash());
                }
            }
            PathType::ExtensionNew => {
                let old_key = old.key();
                let other_key = if key != old_key { old_key } else { new.key() };

                let [.., key_equals_other_key, old_hash_is_zero] = self.is_zero_gadgets;
                key_equals_other_key.assign_value_and_inverse(region, offset, key - other_key);
                old_hash_is_zero.assign_value_and_inverse(region, offset, old_hash);

                if key != other_key {
                    let [.., other_leaf_data_hash] = self.intermediate_values;
                    other_leaf_data_hash.assign(region, offset, old.value_hash());
                }
            }
        }

        1
    }
}

fn old_left<F: FieldExt>(config: &MptUpdateConfig) -> Query<F> {
    config.direction.current() * config.sibling.current()
        + (Query::one() - config.direction.current()) * config.old_hash.current()
}

fn old_right<F: FieldExt>(config: &MptUpdateConfig) -> Query<F> {
    config.direction.current() * config.old_hash.current()
        + (Query::one() - config.direction.current()) * config.sibling.current()
}

fn new_left<F: FieldExt>(config: &MptUpdateConfig) -> Query<F> {
    config.direction.current() * config.sibling.current()
        + (Query::one() - config.direction.current()) * config.new_hash.current()
}

fn new_right<F: FieldExt>(config: &MptUpdateConfig) -> Query<F> {
    config.direction.current() * config.new_hash.current()
        + (Query::one() - config.direction.current()) * config.sibling.current()
}

fn address_to_fr(a: Address) -> Fr {
    let mut bytes = [0u8; 32];
    bytes[32 - 20..].copy_from_slice(a.as_bytes());
    bytes.reverse();
    Fr::from_repr(bytes).unwrap()
}

fn configure_segment_transitions<F: FieldExt>(
    cb: &mut ConstraintBuilder<F>,
    segment: &OneHot<SegmentType>,
    proof: MPTProofType,
) {
    let transitions = segment::transitions(proof);
    for variant in SegmentType::iter() {
        cb.condition(segment.current_matches(&[variant]), |cb| {
            if let Some(next_segments) = transitions.get(&variant) {
                cb.assert(
                    "transition for current segment -> next segment",
                    segment.next_matches(next_segments),
                );
            } else {
                cb.assert_unreachable("unreachable segment for proof");
            }
        });
    }
}

fn configure_common_path<F: FieldExt>(
    cb: &mut ConstraintBuilder<F>,
    config: &MptUpdateConfig,
    poseidon: &impl PoseidonLookup,
) {
    cb.condition(
        config
            .path_type
            .next_matches(&[PathType::Common, PathType::Start]),
        |cb| {
            cb.poseidon_lookup(
                "poseidon hash correct for old common path",
                [
                    old_left(config),
                    old_right(config),
                    config.domain.current(),
                    config.old_hash.previous(),
                ],
                poseidon,
            );
            cb.poseidon_lookup(
                "poseidon hash correct for new common path",
                [
                    new_left(config),
                    new_right(config),
                    config.domain.current(),
                    config.new_hash.previous(),
                ],
                poseidon,
            );
        },
    );
    cb.condition(
        config.path_type.next_matches(&[PathType::ExtensionNew]),
        |cb| {
            cb.assert_zero(
                "old domain is not HashDomain::Branch3",
                (config.domain.current() - u64::from(HashDomain::Branch0))
                    * (config.domain.current() - u64::from(HashDomain::Branch1))
                    * (config.domain.current() - u64::from(HashDomain::Branch2))
                    * (config.domain.current() - u64::from(HashDomain::AccountFields)),
            );
            cb.poseidon_lookup(
                "poseidon hash correct for old common path",
                [
                    old_left(config),
                    old_right(config),
                    config.domain.current(),
                    config.old_hash.previous(),
                ],
                poseidon,
            );

            let is_type_2 = config
                .segment_type
                .next_matches(&[SegmentType::AccountLeaf0, SegmentType::StorageLeaf0]);
            cb.condition(!is_type_2.clone(), |cb| {
                let new_domain = config.intermediate_values[2];
                cb.assert_equal(
                    "new domain matches direction and domain after insertion",
                    new_domain.current(),
                    lagrange_polynomial(
                        config.domain.current(),
                        &[
                            (
                                HashDomain::Branch0.into(),
                                BinaryQuery(config.direction.current()).select(
                                    Query::from(HashDomain::Branch1.into_u64()),
                                    Query::from(HashDomain::Branch2.into_u64()),
                                ),
                            ),
                            (
                                HashDomain::Branch1.into(),
                                Query::from(HashDomain::Branch3.into_u64()),
                            ),
                            (
                                HashDomain::Branch2.into(),
                                Query::from(HashDomain::Branch3.into_u64()),
                            ),
                            (
                                HashDomain::AccountFields.into(),
                                Query::from(HashDomain::AccountFields.into_u64()),
                            ),
                        ],
                    ),
                );
                cb.poseidon_lookup(
                    "poseidon hash correct for new common path",
                    [
                        new_left(config),
                        new_right(config),
                        new_domain.current(),
                        config.new_hash.previous(),
                    ],
                    poseidon,
                );
            });
            cb.condition(is_type_2, |cb| {
                cb.assert_zero(
                    "old hash is zero for type 2 empty account",
                    config.old_hash.current(),
                );
                cb.poseidon_lookup(
                    "poseidon hash correct for new common path",
                    [
                        new_left(config),
                        new_right(config),
                        config.domain.current(),
                        config.new_hash.previous(),
                    ],
                    poseidon,
                );
            });
        },
    );
    cb.condition(
        config.path_type.next_matches(&[PathType::ExtensionOld]),
        |cb| {
            cb.assert_zero(
                "new domain is not HashDomain::Branch3",
                (config.domain.current() - u64::from(HashDomain::Branch0))
                    * (config.domain.current() - u64::from(HashDomain::Branch1))
                    * (config.domain.current() - u64::from(HashDomain::Branch2))
                    * (config.domain.current() - u64::from(HashDomain::AccountFields)),
            );
            cb.poseidon_lookup(
                "poseidon hash correct for new common path",
                [
                    new_left(config),
                    new_right(config),
                    config.domain.current(),
                    config.new_hash.previous(),
                ],
                poseidon,
            );
            let is_type_2 = config
                .segment_type
                .next_matches(&[SegmentType::AccountLeaf0, SegmentType::StorageLeaf0]);
            cb.condition(!is_type_2.clone(), |cb| {
                let new_domain = config.intermediate_values[2];
                cb.assert_equal(
                    "new domain matches direction and domain before deletion",
                    new_domain.current(),
                    lagrange_polynomial(
                        config.domain.current(),
                        &[
                            (
                                HashDomain::Branch0.into(),
                                BinaryQuery(config.direction.current()).select(
                                    Query::from(Fr::from(HashDomain::Branch1)),
                                    Query::from(Fr::from(HashDomain::Branch2)),
                                ),
                            ),
                            (
                                HashDomain::Branch1.into(),
                                Query::from(Fr::from(HashDomain::Branch3)),
                            ),
                            (
                                HashDomain::Branch2.into(),
                                Query::from(Fr::from(HashDomain::Branch3)),
                            ),
                            (
                                HashDomain::AccountFields.into(),
                                Query::from(Fr::from(HashDomain::AccountFields)),
                            ),
                        ],
                    ),
                );
                cb.poseidon_lookup(
                    "poseidon hash correct for old common path",
                    [
                        old_left(config),
                        old_right(config),
                        new_domain.current(),
                        config.old_hash.previous(),
                    ],
                    poseidon,
                );
            });
            cb.condition(is_type_2, |cb| {
                cb.assert_zero(
                    "new hash is zero for type 2 empty account",
                    config.new_hash.current(),
                );
                cb.poseidon_lookup(
                    "poseidon hash correct for old common path",
                    [
                        old_left(config),
                        old_right(config),
                        config.domain.current(),
                        config.old_hash.previous(),
                    ],
                    poseidon,
                );
            });
        },
    );
}

fn configure_extension_old<F: FieldExt>(
    cb: &mut ConstraintBuilder<F>,
    config: &MptUpdateConfig,
    poseidon: &impl PoseidonLookup,
) {
    cb.assert(
        "can only delete existing nodes for storage proofs",
        config
            .proof_type
            .current_matches(&[MPTProofType::StorageChanged]),
    );
    cb.assert_zero(
        "new value is 0 when deleting node",
        config.new_value.current(),
    );
    cb.assert_equal(
        "new_hash unchanged for path_type=ExtensionOld",
        config.new_hash.current(),
        config.new_hash.previous(),
    );
    cb.poseidon_lookup(
        "poseidon hash correct for old path",
        [
            old_left(config),
            old_right(config),
            config.domain.current(),
            config.old_hash.previous(),
        ],
        poseidon,
    );
    cb.assert(
        "common -> extension old switch only allowed in storage trie segments",
        config
            .path_type
            .previous_matches(&[PathType::ExtensionOld])
            .or(config
                .segment_type
                .current_matches(&[SegmentType::StorageTrie, SegmentType::StorageLeaf0])),
    );
    let is_storage_trie_segment = config
        .segment_type
        .current_matches(&[SegmentType::StorageTrie]);
    cb.condition(is_storage_trie_segment, |cb| {
        let is_final_storage_trie_segment = config
            .segment_type
            .next_matches(&[SegmentType::StorageLeaf0]);
        cb.condition(!is_final_storage_trie_segment.clone(), |cb| {
            cb.assert_zero(
                "sibling is zero for non-final old extension path segments",
                config.sibling.current(),
            );
        });
        cb.condition(is_final_storage_trie_segment, |cb| {
            cb.assert_equal(
                "sibling is new leaf hash for final new extension path segments",
                config.sibling.current(),
                config.new_hash.previous(),
            );
        });
    });
    cb.condition(
        config
            .segment_type
            .current_matches(&[SegmentType::StorageLeaf0]),
        |cb| {
            let [.., key_equals_other_key, new_hash_is_zero] = config.is_zero_gadgets;
            let [.., other_leaf_data_hash] = config.intermediate_values;
            nonexistence_proof::configure(
                cb,
                config.new_value,
                config.key,
                config.other_key,
                key_equals_other_key,
                config.new_hash,
                new_hash_is_zero,
                other_leaf_data_hash,
                poseidon,
            );
        },
    );
}

fn configure_extension_new<F: FieldExt>(
    cb: &mut ConstraintBuilder<F>,
    config: &MptUpdateConfig,
    poseidon: &impl PoseidonLookup,
) {
    cb.assert(
        "can only add new nodes for nonce, balance and storage proofs",
        config.proof_type.current_matches(&[
            MPTProofType::NonceChanged,
            MPTProofType::BalanceChanged,
            MPTProofType::StorageChanged,
        ]),
    );
    cb.assert_zero(
        "old value is 0 if old account is empty",
        config.old_value.current(),
    );
    cb.assert_equal(
        "old_hash unchanged for path_type=New",
        config.old_hash.current(),
        config.old_hash.previous(),
    );
    cb.poseidon_lookup(
        "poseidon hash correct for new extension path",
        [
            new_left(config),
            new_right(config),
            config.domain.current(),
            config.new_hash.previous(),
        ],
        poseidon,
    );
    cb.assert(
        "common -> extension new switch only allowed in trie segments",
        config
            .path_type
            .previous_matches(&[PathType::ExtensionNew])
            .or(config.segment_type.current_matches(&[
                SegmentType::AccountTrie,
                SegmentType::AccountLeaf0,
                SegmentType::StorageTrie,
                SegmentType::StorageLeaf0,
            ])),
    );
    let is_trie_segment = config
        .segment_type
        .current_matches(&[SegmentType::AccountTrie, SegmentType::StorageTrie]);
    cb.condition(is_trie_segment, |cb| {
        let is_final_trie_segment = !config
            .segment_type
            .next_matches(&[SegmentType::AccountTrie, SegmentType::StorageTrie]);
        cb.condition(!is_final_trie_segment.clone(), |cb| {
            cb.assert_zero(
                "sibling is zero for non-final new extension path segments",
                config.sibling.current(),
            )
        });
        cb.condition(is_final_trie_segment, |cb| {
            cb.assert_equal(
                "sibling is old leaf hash for final new extension path segments",
                config.sibling.current(),
                config.old_hash.current(),
            )
        });
    });
    cb.condition(
        config
            .segment_type
            .current_matches(&[SegmentType::AccountLeaf0, SegmentType::StorageLeaf0]),
        |cb| {
            let [.., key_equals_other_key, old_hash_is_zero] = config.is_zero_gadgets;
            let [.., other_leaf_data_hash] = config.intermediate_values;
            nonexistence_proof::configure(
                cb,
                config.old_value,
                config.key,
                config.other_key,
                key_equals_other_key,
                config.old_hash,
                old_hash_is_zero,
                other_leaf_data_hash,
                poseidon,
            );
        },
    );
}

fn configure_nonce<F: FieldExt>(
    cb: &mut ConstraintBuilder<F>,
    config: &MptUpdateConfig,
    bytes: &impl BytesLookup,
    poseidon: &impl PoseidonLookup,
) {
    cb.assert(
        "account leafs cannot be deleted",
        !config.path_type.current_matches(&[PathType::ExtensionOld]),
    );
    for variant in SegmentType::iter() {
        let conditional_constraints = |cb: &mut ConstraintBuilder<F>| match variant {
            SegmentType::AccountTrie => {
                cb.condition(
                    config.segment_type.next_matches(&[SegmentType::Start]),
                    |cb| {
                        let [.., key_equals_other_key, hash_is_zero] = config.is_zero_gadgets;
                        let [_, _, _, other_leaf_data_hash, ..] = config.intermediate_values;
                        cb.assert_equal(
                            "old hash = new hash for empty account proof",
                            config.old_hash.current(),
                            config.new_hash.current(),
                        );
                        cb.assert_equal(
                            "old value = new value for empty account proof",
                            config.old_value.current(),
                            config.new_value.current(),
                        );
                        nonexistence_proof::configure(
                            cb,
                            config.old_value,
                            config.key,
                            config.other_key,
                            key_equals_other_key,
                            config.old_hash,
                            hash_is_zero,
                            other_leaf_data_hash,
                            poseidon,
                        );
                    },
                );
            }
            SegmentType::AccountLeaf0 => {
                cb.assert_equal("direction is 1", config.direction.current(), Query::one());
            }
            SegmentType::AccountLeaf1 => {
                cb.assert_zero("direction is 0", config.direction.current());
                cb.condition(
                    config.path_type.current_matches(&[PathType::ExtensionNew]),
                    |cb| {
                        cb.assert_zero(
                            "poseidon code hash is 0 for nonce extension new at AccountLeaf1",
                            config.sibling.current(),
                        )
                    },
                );
            }
            SegmentType::AccountLeaf2 => {
                cb.assert_zero("direction is 0", config.direction.current());
                cb.condition(
                    config.path_type.current_matches(&[PathType::ExtensionNew]),
                    |cb| {
                        cb.assert_equal(
                        "sibling is hash(0, hash(0, 0)) for nonce extension new at AccountLeaf2",
                        config.sibling.current(),
                        Query::from(*ZERO_STORAGE_ROOT_KECCAK_CODEHASH_HASH),
                    );
                    },
                );
            }
            SegmentType::AccountLeaf3 => {
                cb.assert_zero("direction is 0", config.direction.current());

                let new_code_size = (config.new_hash.current() - config.new_value.current())
                    * Query::Constant(F::from(1 << 32).square().invert().unwrap());
                cb.add_lookup(
                    "new nonce is 8 bytes",
                    [config.new_value.current(), Query::from(7)],
                    bytes.lookup(),
                );
                cb.condition(
                    config.path_type.current_matches(&[PathType::Common]),
                    |cb| {
                        cb.add_lookup(
                            "old nonce is 8 bytes",
                            [config.old_value.current(), Query::from(7)],
                            bytes.lookup(),
                        );
                        let old_code_size = (config.old_hash.current()
                            - config.old_value.current())
                            * Query::Constant(F::from(1 << 32).square().invert().unwrap());
                        cb.assert_equal(
                            "old_code_size = new_code_size for nonce update",
                            old_code_size.clone(),
                            new_code_size.clone(),
                        );
                        cb.add_lookup(
                            "existing code size is 8 bytes",
                            [old_code_size, Query::from(7)],
                            bytes.lookup(),
                        );
                    },
                );
                cb.condition(
                    config.path_type.current_matches(&[PathType::ExtensionNew]),
                    |cb| {
                        cb.assert_zero(
                            "old nonce is 0 for ExtensionNew nonce update",
                            config.old_value.current(),
                        );
                        cb.assert_zero(
                            "code size is 0 for ExtensionNew nonce update",
                            new_code_size,
                        );
                        cb.assert_zero(
                            "balance is 0 for ExtensionNew nonce update",
                            config.sibling.current(),
                        );
                    },
                );
            }
            _ => {}
        };
        cb.condition(
            config.segment_type.current_matches(&[variant]),
            conditional_constraints,
        );
    }
}

fn configure_code_size<F: FieldExt>(
    cb: &mut ConstraintBuilder<F>,
    config: &MptUpdateConfig,
    bytes: &impl BytesLookup,
    poseidon: &impl PoseidonLookup,
) {
    cb.assert(
        "new accounts have balance or nonce set first",
        config
            .path_type
            .current_matches(&[PathType::Start, PathType::Common]),
    );
    for variant in SegmentType::iter() {
        let conditional_constraints = |cb: &mut ConstraintBuilder<F>| match variant {
            SegmentType::AccountTrie => {
                cb.condition(
                    config.segment_type.next_matches(&[SegmentType::Start]),
                    |cb| {
                        let [.., key_equals_other_key, hash_is_zero] = config.is_zero_gadgets;
                        let [_, _, _, other_leaf_data_hash, ..] = config.intermediate_values;
                        cb.assert_equal(
                            "old hash = new hash for empty account proof",
                            config.old_hash.current(),
                            config.new_hash.current(),
                        );
                        cb.assert_equal(
                            "old value = new value for empty account proof",
                            config.old_value.current(),
                            config.new_value.current(),
                        );
                        nonexistence_proof::configure(
                            cb,
                            config.old_value,
                            config.key,
                            config.other_key,
                            key_equals_other_key,
                            config.old_hash,
                            hash_is_zero,
                            other_leaf_data_hash,
                            poseidon,
                        );
                    },
                );
            }
            SegmentType::AccountLeaf0 => {
                cb.assert_equal("direction is 1", config.direction.current(), Query::one());
            }
            SegmentType::AccountLeaf1 => {
                cb.assert_zero("direction is 0", config.direction.current());
            }
            SegmentType::AccountLeaf2 => {
                cb.assert_zero("direction is 0", config.direction.current());
            }
            SegmentType::AccountLeaf3 => {
                cb.assert_zero("direction is 0", config.direction.current());

                let old_nonce = config.old_hash.current()
                    - config.old_value.current() * Query::Constant(F::from(1 << 32).square());
                let new_nonce = config.new_hash.current()
                    - config.new_value.current() * Query::Constant(F::from(1 << 32).square());
                cb.add_lookup(
                    "old code size is 8 bytes",
                    [config.old_value.current(), Query::from(7)],
                    bytes.lookup(),
                );
                cb.add_lookup(
                    "new code size is 8 bytes",
                    [config.new_value.current(), Query::from(7)],
                    bytes.lookup(),
                );
                cb.assert_equal(
                    "old nonce = new nonce for code size update",
                    old_nonce.clone(),
                    new_nonce,
                );
                cb.add_lookup(
                    "nonce is 8 bytes",
                    [old_nonce, Query::from(7)],
                    bytes.lookup(),
                );
            }
            _ => {}
        };
        cb.condition(
            config.segment_type.current_matches(&[variant]),
            conditional_constraints,
        );
    }
}

fn configure_balance<F: FieldExt>(
    cb: &mut ConstraintBuilder<F>,
    config: &MptUpdateConfig,
    poseidon: &impl PoseidonLookup,
    rlc: &impl RlcLookup,
) {
    for variant in SegmentType::iter() {
        let conditional_constraints = |cb: &mut ConstraintBuilder<F>| match variant {
            SegmentType::AccountTrie => {
                cb.condition(
                    config.segment_type.next_matches(&[SegmentType::Start]),
                    |cb| {
                        let [.., key_equals_other_key, hash_is_zero] = config.is_zero_gadgets;
                        let [_, _, _, other_leaf_data_hash, ..] = config.intermediate_values;
                        cb.assert_equal(
                            "old hash = new hash for empty account proof",
                            config.old_hash.current(),
                            config.new_hash.current(),
                        );
                        cb.assert_equal(
                            "old value = new value for empty account proof",
                            config.old_value.current(),
                            config.new_value.current(),
                        );
                        nonexistence_proof::configure(
                            cb,
                            config.old_value,
                            config.key,
                            config.other_key,
                            key_equals_other_key,
                            config.old_hash,
                            hash_is_zero,
                            other_leaf_data_hash,
                            poseidon,
                        );
                    },
                );
            }
            SegmentType::AccountLeaf0 => {
                cb.assert_equal(
                    "balance AccountLeaf0 domain is Leaf",
                    config.domain.current(),
                    Query::from(u64::from(HashDomain::Leaf)),
                );
                cb.assert_equal("direction is 1", config.direction.current(), Query::one());
            }
            SegmentType::AccountLeaf1 => {
                cb.assert_equal(
                    "balance AccountLeaf1 domain is AccountFields",
                    config.domain.current(),
                    Query::from(u64::from(HashDomain::AccountFields)),
                );
                cb.assert_zero("direction is 0", config.direction.current());
                cb.condition(
                    config.path_type.current_matches(&[PathType::ExtensionNew]),
                    |cb| {
                        cb.assert_zero(
                            "poseidon code hash is 0 for balance extension new at AccountLeaf1",
                            config.sibling.current(),
                        );
                    },
                );
            }
            SegmentType::AccountLeaf2 => {
                cb.assert_zero("direction is 0", config.direction.current());
                cb.condition(
                    config.path_type.current_matches(&[PathType::ExtensionNew]),
                    |cb| {
                        cb.assert_equal(
                            "sibling is hash(0, hash(0, 0)) for balance extension new at AccountLeaf2",
                            config.sibling.current(),
                            Query::from(*ZERO_STORAGE_ROOT_KECCAK_CODEHASH_HASH),
                        );
                    },
                );
            }
            SegmentType::AccountLeaf3 => {
                cb.assert_equal("direction is 1", config.direction.current(), Query::one());
                cb.condition(
                    config.path_type.current_matches(&[PathType::Common]),
                    |cb| {
                        cb.add_lookup(
                            "old balance is rlc(old_hash) and fits into 31 bytes",
                            [
                                config.old_hash.current(),
                                Query::from(30),
                                config.old_value.current(),
                            ],
                            rlc.lookup(),
                        );
                    },
                );
                cb.condition(
                    config
                        .path_type
                        .current_matches(&[PathType::Common, PathType::ExtensionNew]),
                    |cb| {
                        cb.add_lookup(
                            "new balance is rlc(new_hash) and fits into 31 bytes",
                            [
                                config.new_hash.current(),
                                Query::from(30),
                                config.new_value.current(),
                            ],
                            rlc.lookup(),
                        );
                    },
                );
                cb.condition(
                    config.path_type.current_matches(&[PathType::ExtensionNew]),
                    |cb| {
                        cb.assert_zero(
                            "nonce and code size are 0 for new account",
                            config.sibling.current(),
                        );
                    },
                );
            }
            _ => {}
        };
        cb.condition(
            config.segment_type.current_matches(&[variant]),
            conditional_constraints,
        );
    }
}

fn configure_poseidon_code_hash<F: FieldExt>(
    cb: &mut ConstraintBuilder<F>,
    config: &MptUpdateConfig,
) {
    cb.assert(
        "new accounts have balance or nonce set first",
        config
            .path_type
            .current_matches(&[PathType::Start, PathType::Common]),
    );
    for variant in SegmentType::iter() {
        let conditional_constraints = |cb: &mut ConstraintBuilder<F>| match variant {
            SegmentType::AccountLeaf0 => {
                cb.assert_equal("direction is 1", config.direction.current(), Query::one());
            }
            SegmentType::AccountLeaf1 => {
                cb.assert_equal("direction is 1", config.direction.current(), Query::one());
                cb.condition(
                    config
                        .path_type
                        .current_matches(&[PathType::Common, PathType::ExtensionOld]),
                    |cb| {
                        cb.assert_equal(
                            "old_hash is old poseidon code hash",
                            config.old_value.current(),
                            config.old_hash.current(),
                        );
                    },
                );
                cb.condition(
                    config
                        .path_type
                        .current_matches(&[PathType::Common, PathType::ExtensionNew]),
                    |cb| {
                        cb.assert_equal(
                            "new_hash is new poseidon code hash",
                            config.new_value.current(),
                            config.new_hash.current(),
                        );
                    },
                );
            }
            _ => {}
        };
        cb.condition(
            config.segment_type.current_matches(&[variant]),
            conditional_constraints,
        );
    }
}

fn configure_keccak_code_hash<F: FieldExt>(
    cb: &mut ConstraintBuilder<F>,
    config: &MptUpdateConfig,
    poseidon: &impl PoseidonLookup,
    bytes: &impl BytesLookup,
    rlc: &impl RlcLookup,
    randomness: Query<F>,
) {
    cb.assert(
        "new accounts have balance or nonce set first",
        config
            .path_type
            .current_matches(&[PathType::Start, PathType::Common]),
    );
    for variant in SegmentType::iter() {
        let conditional_constraints = |cb: &mut ConstraintBuilder<F>| match variant {
            SegmentType::AccountTrie => {
                cb.condition(
                    config.segment_type.next_matches(&[SegmentType::Start]),
                    |cb| {
                        let [.., key_equals_other_key, hash_is_zero] = config.is_zero_gadgets;
                        let [_, _, _, other_leaf_data_hash, ..] = config.intermediate_values;
                        cb.assert_equal(
                            "old hash = new hash for empty account proof",
                            config.old_hash.current(),
                            config.new_hash.current(),
                        );
                        cb.assert_equal(
                            "old value = new value for empty account proof",
                            config.old_value.current(),
                            config.new_value.current(),
                        );
                        nonexistence_proof::configure(
                            cb,
                            config.old_value,
                            config.key,
                            config.other_key,
                            key_equals_other_key,
                            config.old_hash,
                            hash_is_zero,
                            other_leaf_data_hash,
                            poseidon,
                        );
                    },
                );
            }
            SegmentType::AccountLeaf0 => {
                cb.assert_equal("direction is 1", config.direction.current(), Query::one());
            }
            SegmentType::AccountLeaf1 => {
                cb.assert_zero("direction is 0", config.direction.current());
            }
            SegmentType::AccountLeaf2 => {
                cb.assert_equal("direction is 1", config.direction.current(), Query::one());
            }
            SegmentType::AccountLeaf3 => {
                cb.assert_equal("direction is 1", config.direction.current(), Query::one());

                let [old_high, old_low, new_high, new_low, ..] = config.intermediate_values;
                let [rlc_old_high, rlc_old_low, rlc_new_high, rlc_new_low, ..] =
                    config.second_phase_intermediate_values;
                configure_word_rlc(
                    cb,
                    [config.old_hash, old_high, old_low],
                    [config.old_value, rlc_old_high, rlc_old_low],
                    poseidon,
                    bytes,
                    rlc,
                    randomness.clone(),
                );
                configure_word_rlc(
                    cb,
                    [config.new_hash, new_high, new_low],
                    [config.new_value, rlc_new_high, rlc_new_low],
                    poseidon,
                    bytes,
                    rlc,
                    randomness.clone(),
                );
            }
            _ => {}
        };
        cb.condition(
            config.segment_type.current_matches(&[variant]),
            conditional_constraints,
        );
    }
}

fn configure_storage<F: FieldExt>(
    cb: &mut ConstraintBuilder<F>,
    config: &MptUpdateConfig,
    poseidon: &impl PoseidonLookup,
    bytes: &impl BytesLookup,
    rlc: &impl RlcLookup,
    randomness: Query<F>,
) {
    for variant in SegmentType::iter() {
        let conditional_constraints = |cb: &mut ConstraintBuilder<F>| match variant {
            SegmentType::AccountLeaf0 => {
                cb.assert_equal("direction is 1", config.direction.current(), Query::one());
            }
            SegmentType::AccountLeaf1 => {
                cb.assert_zero("direction is 0", config.direction.current());
            }
            SegmentType::AccountLeaf2 => {
                cb.assert_equal("direction is 1", config.direction.current(), Query::one());
            }
            SegmentType::AccountLeaf3 => {
                cb.assert(
                    "storage modifications must be on an existing account",
                    config.path_type.current_matches(&[PathType::Common]),
                );
                cb.assert_zero("direction is 0", config.direction.current());
                let [key_high, key_low, ..] = config.intermediate_values;
                let [rlc_key_high, rlc_key_low, ..] = config.second_phase_intermediate_values;
                configure_word_rlc(
                    cb,
                    [config.key, key_high, key_low],
                    [config.storage_key_rlc, rlc_key_high, rlc_key_low],
                    poseidon,
                    bytes,
                    rlc,
                    randomness.clone(),
                );
            }
            SegmentType::StorageLeaf0 => {
                cb.assert_equal("direction is 1", config.direction.current(), Query::one());

                let [old_high, old_low, new_high, new_low, ..] = config.intermediate_values;
                let [rlc_old_high, rlc_old_low, rlc_new_high, rlc_new_low, ..] =
                    config.second_phase_intermediate_values;

                cb.condition(
                    config
                        .path_type
                        .current_matches(&[PathType::Common, PathType::ExtensionOld]),
                    |cb| {
                        configure_word_rlc(
                            cb,
                            [config.old_hash, old_high, old_low],
                            [config.old_value, rlc_old_high, rlc_old_low],
                            poseidon,
                            bytes,
                            rlc,
                            randomness.clone(),
                        );
                    },
                );
                cb.condition(
                    config
                        .path_type
                        .current_matches(&[PathType::Common, PathType::ExtensionNew]),
                    |cb| {
                        configure_word_rlc(
                            cb,
                            [config.new_hash, new_high, new_low],
                            [config.new_value, rlc_new_high, rlc_new_low],
                            poseidon,
                            bytes,
                            rlc,
                            randomness.clone(),
                        );
                    },
                );

                let [old_hash_is_zero_storage_hash, new_hash_is_zero_storage_hash, ..] =
                    config.is_zero_gadgets;
                cb.assert_equal(
                    "old_hash_minus_zero_storage_hash = old_hash - hash(0, 0)",
                    old_hash_is_zero_storage_hash.value.current(),
                    config.old_hash.current() - *ZERO_PAIR_HASH,
                );
                cb.assert_equal(
                    "new_hash_minus_zero_storage_hash = new_hash - hash(0, 0)",
                    new_hash_is_zero_storage_hash.value.current(),
                    config.new_hash.current() - *ZERO_PAIR_HASH,
                );
                cb.assert(
                    "old hash != hash(0, 0)",
                    !old_hash_is_zero_storage_hash.current(),
                );
                cb.assert(
                    "new hash != hash(0, 0)",
                    !new_hash_is_zero_storage_hash.current(),
                );
            }
            _ => {}
        };
        cb.condition(
            config.segment_type.current_matches(&[variant]),
            conditional_constraints,
        );
    }
}

fn configure_empty_storage<F: FieldExt>(
    cb: &mut ConstraintBuilder<F>,
    config: &MptUpdateConfig,
    poseidon: &impl PoseidonLookup,
    bytes: &impl BytesLookup,
    rlc: &impl RlcLookup,
    randomness: Query<F>,
) {
    let [key_high, key_low, _, other_leaf_data_hash, ..] = config.intermediate_values;
    let [rlc_key_high, rlc_key_low, ..] = config.second_phase_intermediate_values;
    let [.., key_equals_other_key, hash_is_zero] = config.is_zero_gadgets;

    cb.assert_zero(
        "old value is 0 for empty storage",
        config.old_value.current(),
    );
    cb.assert_zero(
        "new value is 0 for empty storage",
        config.new_value.current(),
    );
    cb.assert(
        "empty storage proof does not extend trie",
        config
            .path_type
            .current_matches(&[PathType::Start, PathType::Common]),
    );
    cb.assert_equal(
        "hash doesn't change for empty account",
        config.old_hash.current(),
        config.new_hash.current(),
    );

    let is_final_segment = config.segment_type.next_matches(&[SegmentType::Start]);
    cb.condition(is_final_segment, |cb| {
        nonexistence_proof::configure(
            cb,
            config.old_value,
            config.key,
            config.other_key,
            key_equals_other_key,
            config.old_hash,
            hash_is_zero,
            other_leaf_data_hash,
            poseidon,
        );
    });

    for variant in SegmentType::iter() {
        let conditional_constraints = |cb: &mut ConstraintBuilder<F>| match variant {
            SegmentType::AccountLeaf0 => {
                cb.assert_equal("direction is 1", config.direction.current(), Query::one());
            }
            SegmentType::AccountLeaf1 => {
                cb.assert_zero("direction is 0", config.direction.current());
            }
            SegmentType::AccountLeaf2 => {
                cb.assert_equal("direction is 1", config.direction.current(), Query::one());
            }
            SegmentType::AccountLeaf3 => {
                cb.assert_zero("direction is 0", config.direction.current());
                // Note that this constraint doesn't apply if the account doesn't exist. This
                // is ok, because every storage key for an empty account is empty.
                configure_word_rlc(
                    cb,
                    [config.key, key_high, key_low],
                    [config.storage_key_rlc, rlc_key_high, rlc_key_low],
                    poseidon,
                    bytes,
                    rlc,
                    randomness.clone(),
                );
            }
            _ => (),
        };
        cb.condition(
            config.segment_type.current_matches(&[variant]),
            conditional_constraints,
        );
    }
}

fn configure_empty_account<F: FieldExt>(
    cb: &mut ConstraintBuilder<F>,
    config: &MptUpdateConfig,
    poseidon: &impl PoseidonLookup,
) {
    cb.assert(
        "path type is start or common for empty account proof",
        config
            .path_type
            .current_matches(&[PathType::Start, PathType::Common]),
    );
    cb.assert_zero("old value is 0", config.old_value.current());
    cb.assert_zero("new value is 0", config.new_value.current());
    cb.assert_equal(
        "hash doesn't change for empty account",
        config.old_hash.current(),
        config.new_hash.current(),
    );
    for variant in SegmentType::iter() {
        let conditional_constraints = |cb: &mut ConstraintBuilder<F>| match variant {
            SegmentType::Start | SegmentType::AccountTrie => {
                let is_final_segment = config.segment_type.next_matches(&[SegmentType::Start]);
                cb.condition(is_final_segment, |cb| {
                    let [.., key_equals_other_key, hash_is_zero] = config.is_zero_gadgets;
                    let [_, _, _, other_leaf_data_hash, ..] = config.intermediate_values;
                    cb.assert_equal(
                        "new_hash = old_hash",
                        config.old_hash.current(),
                        config.new_hash.current(),
                    );
                    cb.assert_equal(
                        "old value = new value for empty account proof",
                        config.old_value.current(),
                        config.new_value.current(),
                    );
                    nonexistence_proof::configure(
                        cb,
                        config.old_value,
                        config.key,
                        config.other_key,
                        key_equals_other_key,
                        config.new_hash,
                        hash_is_zero,
                        other_leaf_data_hash,
                        poseidon,
                    );
                });
            }
            _ => {}
        };
        cb.condition(
            config.segment_type.current_matches(&[variant]),
            conditional_constraints,
        );
    }
}

fn address_high(a: Address) -> u128 {
    let high_bytes: [u8; 16] = a.0[..16].try_into().unwrap();
    u128::from_be_bytes(high_bytes)
}

fn address_low(a: Address) -> u128 {
    let low_bytes: [u8; 4] = a.0[16..].try_into().unwrap();
    u128::from(u32::from_be_bytes(low_bytes)) << 96
}

// ... the return traces: ([inp;2], domain, hash)
pub fn hash_traces(proofs: &[Proof]) -> Vec<([Fr; 2], Fr, Fr)> {
    let mut hash_traces = vec![(
        [Fr::zero(), Fr::zero()],
        HashDomain::Pair.into(),
        *ZERO_PAIR_HASH,
    )];
    for proof in proofs.iter() {
        for (left, right, domain, hash) in proof.account_trie_rows.poseidon_lookups() {
            hash_traces.push(([left, right], Fr::from(domain), hash));
        }

        hash_traces.extend(
            proof
                .storage
                .poseidon_lookups()
                .into_iter()
                .map(|(left, right, domain, h)| ([left, right], Fr::from(domain), h)),
        );

        let key = account_key(proof.claim.address);
        hash_traces.push((
            [
                Fr::from_u128(address_high(proof.claim.address)),
                Fr::from_u128(address_low(proof.claim.address)),
            ],
            HashDomain::Pair.into(),
            key,
        ));

        if let Some(data_hash) = proof.old.leaf_data_hash {
            hash_traces.push((
                [proof.old.key, data_hash],
                HashDomain::Leaf.into(),
                domain_hash(proof.old.key, data_hash, HashDomain::Leaf),
            ));
        }
        if let Some(data_hash) = proof.new.leaf_data_hash {
            hash_traces.push((
                [proof.new.key, data_hash],
                HashDomain::Leaf.into(),
                domain_hash(proof.new.key, data_hash, HashDomain::Leaf),
            ));
        }

        for account_leaf_hash_traces in
            [proof.old_account_hash_traces, proof.new_account_hash_traces]
        {
            for [left, right, digest] in account_leaf_hash_traces {
                if domain_hash(left, right, HashDomain::AccountFields) == digest {
                    hash_traces.push(([left, right], HashDomain::AccountFields.into(), digest))
                } else if domain_hash(left, right, HashDomain::Leaf) == digest {
                    hash_traces.push(([left, right], HashDomain::Leaf.into(), digest))
                } else if domain_hash(left, right, HashDomain::Pair) == digest {
                    hash_traces.push(([left, right], HashDomain::Pair.into(), digest))
                }
            }
        }
    }
    hash_traces
}

/// ...
pub fn key_bit_lookups(proofs: &[Proof]) -> Vec<(Fr, usize, bool)> {
    let mut lookups = vec![(Fr::zero(), 0, false), (Fr::one(), 0, true)];
    for proof in proofs.iter() {
        for (i, (direction, _, _, _, _, is_padding_open, is_padding_close)) in
            proof.address_hash_traces.iter().rev().enumerate()
        {
            match (is_padding_open, is_padding_close) {
                (false, false) => {
                    let mut lookup_keys = vec![proof.old.key, proof.new.key];
                    let key = account_key(proof.claim.address);
                    if !lookup_keys.contains(&key) {
                        lookup_keys.push(key);
                    }
                    lookup_keys
                        .into_iter()
                        .for_each(|k| lookups.push((k, i, *direction)));
                }
                (false, true) => {
                    lookups.push((proof.old.key, i, *direction));
                }
                (true, false) => {
                    lookups.push((proof.new.key, i, *direction));
                }
                (true, true) => unreachable!(),
            };
        }
        lookups.extend(proof.storage.key_bit_lookups());
    }
    lookups
}

/// ...
pub fn byte_representations(proofs: &[Proof]) -> (Vec<u64>, Vec<u128>, Vec<Fr>) {
    let mut u64s = vec![];
    let mut u128s = vec![0];
    let mut frs = vec![];

    for proof in proofs {
        u128s.push(address_high(proof.claim.address));
        match MPTProofType::from(proof.claim) {
            MPTProofType::NonceChanged | MPTProofType::CodeSizeExists => {
                u128s.push(address_high(proof.claim.address));
                if let Some(account) = proof.old_account {
                    u64s.push(account.nonce);
                    u64s.push(account.code_size);
                };
                if let Some(account) = proof.new_account {
                    u64s.push(account.nonce);
                    u64s.push(account.code_size);
                };
            }
            MPTProofType::BalanceChanged => {
                u128s.push(address_high(proof.claim.address));
                if let Some(account) = proof.old_account {
                    frs.push(account.balance);
                };
                if let Some(account) = proof.new_account {
                    frs.push(account.balance);
                };
            }
            MPTProofType::PoseidonCodeHashExists => {
                u128s.push(address_high(proof.claim.address));
            }
            MPTProofType::CodeHashExists => {
                u128s.push(address_high(proof.claim.address));
                if let Some(account) = proof.old_account {
                    let (hi, lo) = u256_hi_lo(&account.keccak_codehash);
                    u128s.push(hi);
                    u128s.push(lo);
                };
                if let Some(account) = proof.new_account {
                    let (hi, lo) = u256_hi_lo(&account.keccak_codehash);
                    u128s.push(hi);
                    u128s.push(lo);
                };
            }
            MPTProofType::StorageChanged => {
                u128s.push(address_high(proof.claim.address));
                let (storage_key_high, storage_key_low) = u256_hi_lo(&proof.claim.storage_key());
                u128s.push(storage_key_high);
                u128s.push(storage_key_low);

                match &proof.storage {
                    StorageProof::Root(_) => unreachable!(),
                    StorageProof::Update {
                        old_leaf, new_leaf, ..
                    } => {
                        let (old_value_high, old_value_low) = u256_hi_lo(&old_leaf.value());
                        let (new_value_high, new_value_low) = u256_hi_lo(&new_leaf.value());
                        u128s.extend(vec![
                            old_value_high,
                            old_value_low,
                            new_value_high,
                            new_value_low,
                        ]);
                    }
                }
            }
            MPTProofType::StorageDoesNotExist => {
                u128s.push(address_high(proof.claim.address));
                let (storage_key_high, storage_key_low) = u256_hi_lo(&proof.claim.storage_key());
                u128s.push(storage_key_high);
                u128s.push(storage_key_low);
            }
            _ => {}
        }
    }
    (u64s, u128s, frs)
}

/// ..
pub fn mpt_update_keys(proofs: &[Proof]) -> Vec<Fr> {
    let mut keys = vec![Fr::zero(), Fr::one()];
    for proof in proofs.iter() {
        keys.push(proof.old.key);
        keys.push(proof.new.key);
        keys.push(account_key(proof.claim.address));
        keys.extend(proof.storage.key_lookups());
        keys.push(proof.claim.old_root);
        keys.push(proof.claim.new_root);
    }
    keys
}<|MERGE_RESOLUTION|>--- conflicted
+++ resolved
@@ -139,16 +139,12 @@
                 * (1 << 32);
             cb.poseidon_lookup(
                 "account mpt key = h(address_high, address_low)",
-<<<<<<< HEAD
                 [
                     address_high.current(),
                     address_low,
                     Query::from(u64::from(HashDomain::Pair)),
                     key.current(),
                 ],
-=======
-                [address_high.current(), address_low.clone(), key.current()],
->>>>>>> 8511fdf2
                 poseidon,
             );
             cb.add_lookup(
